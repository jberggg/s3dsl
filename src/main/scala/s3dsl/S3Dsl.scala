--- conflicted
+++ resolved
@@ -9,12 +9,7 @@
 import com.amazonaws.services.s3.AmazonS3
 import com.amazonaws.services.s3.model.{ListObjectsRequest, ObjectListing, S3Object, S3ObjectSummary, ObjectMetadata => AwsObjectMetadata}
 import eu.timepit.refined.cats.syntax._
-<<<<<<< HEAD
 import fs2.{Pipe, Stream}
-import cats.implicits._
-=======
-import fs2.{Sink, Stream}
->>>>>>> b8a6984d
 import mouse.all._
 import s3dsl.domain.auth.Domain.{PolicyRead, PolicyWrite}
 import s3dsl.domain.S3._
@@ -34,14 +29,9 @@
   def getObjectMetadata(path: Path): F[Option[ObjectMetadata]]
   def doesObjectExist(path: Path): F[Boolean]
   def listObjects(path: Path): Stream[F, ObjectSummary]
-<<<<<<< HEAD
+  def listObjectsWithCommonPrefixes(path: Path): Stream[F, ObjectSummary Either CommonPrefix]
   def putObject(path: Path, contentLength: Long): Pipe[F, Byte, Unit]
   def putObjectWithHeaders(path: Path, contentLength: Long, headers: List[(String, String)]): Pipe[F, Byte, Unit]
-=======
-  def listObjectsWithCommonPrefixes(path: Path): Stream[F, ObjectSummary Either CommonPrefix]
-  def putObject(path: Path, contentLength: Long): Sink[F, Byte]
-  def putObjectWithHeaders(path: Path, contentLength: Long, headers: List[(String, String)]): Sink[F, Byte]
->>>>>>> b8a6984d
   def copyObject(src: Path, dest: Path): F[Unit]
   def deleteObject(path: Path): F[Unit]
 
@@ -182,22 +172,18 @@
             Stream.empty.covary[F])
           )
           .evalMap(objectListing =>
-            Tuple2
-              .apply(
-                Sync[F]
-                  .delay(objectListing.getObjectSummaries.asScala.toList),
-                Sync[F]
-                  .delay(objectListing.getCommonPrefixes.asScala.toList)
-                  .flatMap(_.traverse(Key.from(_).leftMap(new Exception(_) : Throwable).liftTo[F]))
-              )
-              .mapN((objectSummaries, commonPrefixes) =>
-                List
-                  .apply(
-                    objectSummaries.map(toSummary).map(_.asLeft[CommonPrefix]),
-                    commonPrefixes.map(CommonPrefix(_)).map(_.asRight[ObjectSummary])
-                  )
-                  .combineAll
-              )
+            (
+              Sync[F].delay(objectListing.getObjectSummaries.asScala.toList),
+              Sync[F]
+                .delay(objectListing.getCommonPrefixes.asScala.toList)
+                .flatMap(_.traverse(Key.from(_).leftMap(new Exception(_) : Throwable).liftTo[F]))
+            )
+            .mapN( (objectSummaries, commonPrefixes) =>
+              List(
+                  objectSummaries.map(toSummary).map(_.asLeft[CommonPrefix]),
+                  commonPrefixes.map(CommonPrefix(_)).map(_.asRight[ObjectSummary])
+              ).combineAll
+            )
           )
           .flatMap(Stream.emits)
       }
