--- conflicted
+++ resolved
@@ -60,11 +60,7 @@
 )
 
 lazy val projectSettings = Seq(
-<<<<<<< HEAD
-  scalaVersion := "2.12.9",
-=======
   scalaVersion := "2.12.10",
->>>>>>> b8a6984d
   scalacOptions ++= Seq(
     "-target:jvm-1.8",
     "-Xsource:2.13",
